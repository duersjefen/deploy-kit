{
  "name": "@duersjefen/deploy-kit",
  "version": "2.8.1",
  "packageManager": "pnpm@9.15.0",
  "description": "Reusable deployment system for SST + Next.js + DynamoDB applications with safety checks, CloudFront validation, and automated SSL certificates",
  "main": "dist/index.js",
  "types": "dist/index.d.ts",
  "type": "module",
  "exports": {
    ".": {
      "import": "./dist/index.js",
      "types": "./dist/index.d.ts"
    },
    "./cli": {
      "import": "./dist/cli.js",
      "types": "./dist/cli.d.ts"
    }
  },
  "bin": {
    "deploy-kit": "bin/cli.js"
  },
  "files": [
    "dist",
    "bin",
    "templates",
    "README.md"
  ],
  "scripts": {
    "build": "tsc",
    "watch": "tsc --watch",
    "test": "node --test 'dist/**/*.test.js'",
    "test:unit": "node --test --test-name-pattern='(?!Integration)' 'dist/**/*.test.js'",
    "test:integration": "node --test --test-name-pattern='Integration' 'dist/**/*.test.js'",
    "test:coverage": "c8 --reporter=text --reporter=html --reporter=lcov pnpm run test:unit",
    "test:all": "pnpm run test",
    "pretest": "pnpm run build",
    "pretest:unit": "pnpm run build",
    "pretest:integration": "pnpm run build",
    "pretest:coverage": "pnpm run build",
    "publish:gh": "GITHUB_TOKEN=$(gh auth token) pnpm publish --no-git-checks",
    "prepublishOnly": "pnpm run build && pnpm test",
    "postversion": "git push && git push --tags",
<<<<<<< HEAD
    "release:patch": "node dist/cli.js release patch",
    "release:minor": "node dist/cli.js release minor",
    "release:major": "node dist/cli.js release major",
    "release:dry": "node dist/cli.js release minor --dry-run",
    "release:dry:patch": "node dist/cli.js release patch --dry-run",
    "release:dry:minor": "node dist/cli.js release minor --dry-run",
    "release:dry:major": "node dist/cli.js release major --dry-run",
=======
    "release:patch": "./scripts/release.sh patch",
    "release:minor": "./scripts/release.sh minor",
    "release:major": "./scripts/release.sh major",
    "release:dry": "./scripts/release.sh minor --dry-run",
    "release:dry:patch": "./scripts/release.sh patch --dry-run",
    "release:dry:minor": "./scripts/release.sh minor --dry-run",
    "release:dry:major": "./scripts/release.sh major --dry-run",
>>>>>>> 9dcd2e0a
    "prepare": "husky"
  },
  "keywords": [
    "deployment",
    "sst",
    "aws",
    "next.js",
    "dynamodb",
    "cloudfront",
    "safety"
  ],
  "author": "Martijn",
  "license": "MIT",
  "repository": {
    "type": "git",
    "url": "https://github.com/duersjefen/deploy-kit.git"
  },
  "publishConfig": {
    "registry": "https://npm.pkg.github.com"
  },
  "dependencies": {
    "@aws-sdk/client-acm": "^3.921.0",
    "@aws-sdk/client-cloudfront": "^3.921.0",
    "@aws-sdk/client-route-53": "^3.921.0",
    "chalk": "^5.3.0",
    "cli-table3": "^0.6.5",
    "dotenv": "^16.3.1",
    "execa": "^8.0.1",
    "node-fetch": "^3.3.2",
    "ora": "^8.0.1",
    "prompts": "^2.4.2"
  },
  "devDependencies": {
    "@types/node": "^24.0.0",
    "@types/prompts": "^2.4.9",
    "c8": "^10.1.3",
    "husky": "^9.1.7",
    "lint-staged": "^16.2.6",
    "typescript": "^5.3.3"
  },
  "engines": {
    "node": ">=24.0.0"
  },
  "c8": {
    "all": true,
    "src": "dist",
    "exclude": [
      "**/*.test.js",
      "**/*.d.ts",
      "dist/cli.js",
      "coverage/**",
      "node_modules/**"
    ],
    "check-coverage": true,
    "lines": 30,
    "functions": 30,
    "branches": 30,
    "statements": 30
  }
}<|MERGE_RESOLUTION|>--- conflicted
+++ resolved
@@ -40,7 +40,6 @@
     "publish:gh": "GITHUB_TOKEN=$(gh auth token) pnpm publish --no-git-checks",
     "prepublishOnly": "pnpm run build && pnpm test",
     "postversion": "git push && git push --tags",
-<<<<<<< HEAD
     "release:patch": "node dist/cli.js release patch",
     "release:minor": "node dist/cli.js release minor",
     "release:major": "node dist/cli.js release major",
@@ -48,15 +47,6 @@
     "release:dry:patch": "node dist/cli.js release patch --dry-run",
     "release:dry:minor": "node dist/cli.js release minor --dry-run",
     "release:dry:major": "node dist/cli.js release major --dry-run",
-=======
-    "release:patch": "./scripts/release.sh patch",
-    "release:minor": "./scripts/release.sh minor",
-    "release:major": "./scripts/release.sh major",
-    "release:dry": "./scripts/release.sh minor --dry-run",
-    "release:dry:patch": "./scripts/release.sh patch --dry-run",
-    "release:dry:minor": "./scripts/release.sh minor --dry-run",
-    "release:dry:major": "./scripts/release.sh major --dry-run",
->>>>>>> 9dcd2e0a
     "prepare": "husky"
   },
   "keywords": [
